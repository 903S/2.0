--- conflicted
+++ resolved
@@ -1,316 +1,304 @@
-import gym
-import torch
-import numpy as np
-from typing import Dict, Tuple, Any, Optional
-from torch_geometric.data import HeteroData
-
-try:
-    from .environment import PowerGridPartitioningEnv
-    from .scenario_generator import ScenarioGenerator
-<<<<<<< HEAD
-    from code.src.data_processing import PowerGridDataProcessor
-    from code.src.gat import create_hetero_graph_encoder
-except ImportError:
-    # 如果相对导入失败，使用绝对导入
-    try:
-        from code.src.rl.environment import PowerGridPartitioningEnv
-        from code.src.rl.scenario_generator import ScenarioGenerator
-        from code.src.data_processing import PowerGridDataProcessor
-        from code.src.gat import create_hetero_graph_encoder
-=======
-    from .scenario_context import ScenarioContext
-    from ..data_processing import PowerGridDataProcessor
-    from ..gat import create_hetero_graph_encoder
-except ImportError:
-    # 如果相对导入失败，使用绝对导入
-    try:
-        from rl.environment import PowerGridPartitioningEnv
-        from rl.scenario_generator import ScenarioGenerator
-        from rl.scenario_context import ScenarioContext
-        from data_processing import PowerGridDataProcessor
-        from gat import create_hetero_graph_encoder
->>>>>>> 33334d49
-    except ImportError:
-        print("警告：无法导入所有依赖模块，某些功能可能不可用")
-
-
-class PowerGridPartitionGymEnv(gym.Env):
-    """
-    兼容OpenAI Gym的电力网络分区环境
-    支持场景生成和并行训练
-    """
-    
-    def __init__(self, 
-                 base_case_data: Dict,
-                 config: Dict[str, Any],
-                 use_scenario_generator: bool = True,
-                 scenario_seed: Optional[int] = None):
-        """
-        初始化Gym环境
-        
-        Args:
-            base_case_data: 基础电网案例数据（MATPOWER格式）
-            config: 完整配置字典
-            use_scenario_generator: 是否使用场景生成器
-            scenario_seed: 场景生成器的随机种子
-        """
-        super().__init__()
-        
-        self.base_case = base_case_data
-        self.config = config
-        self.device = torch.device(config['system']['device'])
-        
-        # 初始化数据处理器
-        self.processor = PowerGridDataProcessor(
-            normalize=config['data']['normalize'],
-            cache_dir=config['data']['cache_dir']
-        )
-        
-        # 初始化场景生成器（如果启用）
-        self.use_scenario_generator = use_scenario_generator
-        if use_scenario_generator:
-            self.scenario_generator = ScenarioGenerator(base_case_data, scenario_seed, config)
-        
-        # 环境参数
-        self.num_partitions = config['environment']['num_partitions']
-        self.max_steps = config['environment']['max_steps']
-        self.reward_weights = config['environment']['reward_weights']
-        
-        # 预处理基础案例以获取维度信息
-        self._setup_spaces()
-        
-        # 内部环境实例（在reset时创建）
-        self.internal_env = None
-        self.current_hetero_data = None
-        self.current_node_embeddings = None
-        self.current_attention_weights = None
-        
-    def _setup_spaces(self):
-        """设置动作和观察空间"""
-        # 使用基础案例获取图的维度
-        base_hetero = self.processor.graph_from_mpc(self.base_case)
-        
-        # 计算总节点数
-        total_nodes = sum(x.shape[0] for x in base_hetero.x_dict.values())
-        
-        # 动作空间：(node_idx, target_partition)
-        # 简化为离散动作空间，动作ID = node_idx * num_partitions + target_partition
-        self.action_space = gym.spaces.Discrete(total_nodes * self.num_partitions)
-        
-        # 观察空间：使用GAT输出维度
-        gat_output_dim = self.config['gat']['output_dim']
-        
-        # 观察包括：
-        # - 节点嵌入 (total_nodes, gat_output_dim)
-        # - 当前分区 (total_nodes,)
-        # - 分区统计信息 (num_partitions, 4) - 每个分区的大小、负载、发电、边界节点数
-        obs_dim = total_nodes * (gat_output_dim + 1) + self.num_partitions * 4
-        
-        self.observation_space = gym.spaces.Box(
-            low=-np.inf,
-            high=np.inf,
-            shape=(obs_dim,),
-            dtype=np.float32
-        )
-        
-        # 存储维度信息
-        self.total_nodes = total_nodes
-        self.gat_output_dim = gat_output_dim
-        
-    def reset(self, seed: Optional[int] = None) -> Tuple[np.ndarray, Dict[str, Any]]:
-        """
-        重置环境
-        
-        Args:
-            seed: 随机种子
-            
-        Returns:
-            observation: 初始观察（numpy数组）
-            info: 附加信息
-        """
-        if seed is not None:
-            np.random.seed(seed)
-            torch.manual_seed(seed)
-        
-        # 生成新场景（如果启用）
-        if self.use_scenario_generator:
-            current_case, scenario_context = self.scenario_generator.generate_random_scene()
-        else:
-            current_case = self.base_case
-            scenario_context = ScenarioContext()  # 默认场景上下文
-        
-        # 将案例转换为异构图
-        self.current_hetero_data = self.processor.graph_from_mpc(current_case, self.config).to(self.device)
-        
-        # 使用GAT编码器生成节点嵌入
-        # 过滤掉不支持的参数
-        gat_config = self.config['gat'].copy()
-        supported_params = ['hidden_channels', 'gnn_layers', 'heads', 'output_dim', 'dropout']
-        filtered_gat_config = {k: v for k, v in gat_config.items() if k in supported_params}
-
-        encoder = create_hetero_graph_encoder(
-            self.current_hetero_data,
-            **filtered_gat_config
-        ).to(self.device)
-        
-        with torch.no_grad():
-            self.current_node_embeddings, self.current_attention_weights = \
-                encoder.encode_nodes_with_attention(self.current_hetero_data, self.config)
-        
-        # 创建内部环境
-        self.internal_env = PowerGridPartitioningEnv(
-            hetero_data=self.current_hetero_data,
-            node_embeddings=self.current_node_embeddings,
-            num_partitions=self.num_partitions,
-            reward_weights=self.reward_weights,
-            max_steps=self.max_steps,
-            device=self.device,
-            attention_weights=self.current_attention_weights,
-            config=self.config
-        )
-        
-        # 重置内部环境
-        obs_dict, info = self.internal_env.reset(scenario_context=scenario_context)
-        
-        # 将观察转换为numpy数组
-        obs_array = self._dict_obs_to_array(obs_dict)
-        
-        return obs_array, info
-    
-    def step(self, action: int) -> Tuple[np.ndarray, float, bool, bool, Dict[str, Any]]:
-        """
-        执行动作
-        
-        Args:
-            action: 动作ID（离散）
-            
-        Returns:
-            observation: 下一观察
-            reward: 奖励
-            terminated: 是否终止
-            truncated: 是否截断
-            info: 附加信息
-        """
-        # 解码动作
-        node_idx = action // self.num_partitions
-        target_partition = (action % self.num_partitions) + 1  # 分区从1开始
-        
-        # 执行动作
-        obs_dict, reward, terminated, truncated, info = self.internal_env.step(
-            (node_idx, target_partition)
-        )
-        
-        # 转换观察
-        obs_array = self._dict_obs_to_array(obs_dict)
-        
-        return obs_array, reward, terminated, truncated, info
-    
-    def _dict_obs_to_array(self, obs_dict: Dict[str, torch.Tensor]) -> np.ndarray:
-        """
-        将字典形式的观察转换为numpy数组
-        
-        Args:
-            obs_dict: 字典形式的观察
-            
-        Returns:
-            扁平化的numpy数组
-        """
-        obs_parts = []
-        
-        # 添加节点嵌入
-        if 'node_embeddings' in obs_dict:
-            emb = obs_dict['node_embeddings']
-            obs_parts.append(emb.cpu().numpy().flatten())
-        
-        # 添加当前分区
-        if 'current_partition' in obs_dict:
-            partition = obs_dict['current_partition']
-            obs_parts.append(partition.cpu().numpy().flatten())
-        
-        # 添加分区统计
-        if 'partition_stats' in obs_dict:
-            stats = obs_dict['partition_stats']
-            obs_parts.append(stats.cpu().numpy().flatten())
-        
-        # 连接所有部分
-        obs_array = np.concatenate(obs_parts).astype(np.float32)
-        
-        return obs_array
-    
-    def get_action_mask(self) -> np.ndarray:
-        """
-        获取有效动作掩码
-        
-        Returns:
-            布尔掩码，指示哪些动作有效
-        """
-        if self.internal_env is None:
-            return np.ones(self.action_space.n, dtype=bool)
-        
-        # 获取有效动作
-        valid_actions = self.internal_env.action_space.get_valid_actions(
-            self.internal_env.state_manager.current_partition,
-            self.internal_env.state_manager.get_boundary_nodes()
-        )
-        
-        # 创建掩码
-        mask = np.zeros(self.action_space.n, dtype=bool)
-        for node_idx, target_partition in valid_actions:
-            action_id = node_idx * self.num_partitions + (target_partition - 1)
-            mask[action_id] = True
-        
-        return mask
-    
-    def render(self, mode='human'):
-        """渲染环境"""
-        if self.internal_env is not None:
-            return self.internal_env.render(mode)
-    
-    def close(self):
-        """关闭环境"""
-        if self.internal_env is not None:
-            self.internal_env.close()
-    
-    def seed(self, seed=None):
-        """设置随机种子"""
-        if seed is not None:
-            np.random.seed(seed)
-            torch.manual_seed(seed)
-            if self.scenario_generator is not None:
-                self.scenario_generator = ScenarioGenerator(self.base_case, seed, self.config)
-        return [seed]
-
-
-def make_parallel_env(base_case_data: Dict,
-                     config: Dict[str, Any],
-                     num_envs: int = 12,
-                     use_scenario_generator: bool = True) -> gym.vector.VectorEnv:
-    """
-    创建并行向量化环境
-    
-    Args:
-        base_case_data: 基础电网案例数据
-        config: 配置字典
-        num_envs: 并行环境数量
-        use_scenario_generator: 是否使用场景生成器
-        
-    Returns:
-        向量化环境
-    """
-    def make_env(rank: int):
-        def _init():
-            env = PowerGridPartitionGymEnv(
-                base_case_data=base_case_data,
-                config=config,
-                use_scenario_generator=use_scenario_generator,
-                scenario_seed=rank  # 每个环境使用不同的种子
-            )
-            env.seed(rank)
-            return env
-        return _init
-    
-    # 创建环境列表
-    env_fns = [make_env(i) for i in range(num_envs)]
-    
-    # 创建向量化环境
+import gym
+import torch
+import numpy as np
+from typing import Dict, Tuple, Any, Optional
+from torch_geometric.data import HeteroData
+
+try:
+    from .environment import PowerGridPartitioningEnv
+    from .scenario_generator import ScenarioGenerator
+    from .scenario_context import ScenarioContext
+    from code.src.data_processing import PowerGridDataProcessor
+    from code.src.gat import create_hetero_graph_encoder
+except ImportError:
+    # 如果相对导入失败，使用绝对导入
+    try:
+        from code.src.rl.environment import PowerGridPartitioningEnv
+        from code.src.rl.scenario_generator import ScenarioGenerator
+        from code.src.rl.scenario_context import ScenarioContext
+        from code.src.data_processing import PowerGridDataProcessor
+        from code.src.gat import create_hetero_graph_encoder
+    except ImportError:
+        print("警告：无法导入所有依赖模块，某些功能可能不可用")
+
+
+class PowerGridPartitionGymEnv(gym.Env):
+    """
+    兼容OpenAI Gym的电力网络分区环境
+    支持场景生成和并行训练
+    """
+    
+    def __init__(self, 
+                 base_case_data: Dict,
+                 config: Dict[str, Any],
+                 use_scenario_generator: bool = True,
+                 scenario_seed: Optional[int] = None):
+        """
+        初始化Gym环境
+        
+        Args:
+            base_case_data: 基础电网案例数据（MATPOWER格式）
+            config: 完整配置字典
+            use_scenario_generator: 是否使用场景生成器
+            scenario_seed: 场景生成器的随机种子
+        """
+        super().__init__()
+        
+        self.base_case = base_case_data
+        self.config = config
+        self.device = torch.device(config['system']['device'])
+        
+        # 初始化数据处理器
+        self.processor = PowerGridDataProcessor(
+            normalize=config['data']['normalize'],
+            cache_dir=config['data']['cache_dir']
+        )
+        
+        # 初始化场景生成器（如果启用）
+        self.use_scenario_generator = use_scenario_generator
+        if use_scenario_generator:
+            self.scenario_generator = ScenarioGenerator(base_case_data, scenario_seed, config)
+        
+        # 环境参数
+        self.num_partitions = config['environment']['num_partitions']
+        self.max_steps = config['environment']['max_steps']
+        self.reward_weights = config['environment']['reward_weights']
+        
+        # 预处理基础案例以获取维度信息
+        self._setup_spaces()
+        
+        # 内部环境实例（在reset时创建）
+        self.internal_env = None
+        self.current_hetero_data = None
+        self.current_node_embeddings = None
+        self.current_attention_weights = None
+        
+    def _setup_spaces(self):
+        """设置动作和观察空间"""
+        # 使用基础案例获取图的维度
+        base_hetero = self.processor.graph_from_mpc(self.base_case)
+        
+        # 计算总节点数
+        total_nodes = sum(x.shape[0] for x in base_hetero.x_dict.values())
+        
+        # 动作空间：(node_idx, target_partition)
+        # 简化为离散动作空间，动作ID = node_idx * num_partitions + target_partition
+        self.action_space = gym.spaces.Discrete(total_nodes * self.num_partitions)
+        
+        # 观察空间：使用GAT输出维度
+        gat_output_dim = self.config['gat']['output_dim']
+        
+        # 观察包括：
+        # - 节点嵌入 (total_nodes, gat_output_dim)
+        # - 当前分区 (total_nodes,)
+        # - 分区统计信息 (num_partitions, 4) - 每个分区的大小、负载、发电、边界节点数
+        obs_dim = total_nodes * (gat_output_dim + 1) + self.num_partitions * 4
+        
+        self.observation_space = gym.spaces.Box(
+            low=-np.inf,
+            high=np.inf,
+            shape=(obs_dim,),
+            dtype=np.float32
+        )
+        
+        # 存储维度信息
+        self.total_nodes = total_nodes
+        self.gat_output_dim = gat_output_dim
+        
+    def reset(self, seed: Optional[int] = None) -> Tuple[np.ndarray, Dict[str, Any]]:
+        """
+        重置环境
+        
+        Args:
+            seed: 随机种子
+            
+        Returns:
+            observation: 初始观察（numpy数组）
+            info: 附加信息
+        """
+        if seed is not None:
+            np.random.seed(seed)
+            torch.manual_seed(seed)
+        
+        # 生成新场景（如果启用）
+        if self.use_scenario_generator:
+            current_case, scenario_context = self.scenario_generator.generate_random_scene()
+        else:
+            current_case = self.base_case
+            scenario_context = ScenarioContext()  # 默认场景上下文
+        
+        # 将案例转换为异构图
+        self.current_hetero_data = self.processor.graph_from_mpc(current_case, self.config).to(self.device)
+        
+        # 使用GAT编码器生成节点嵌入
+        # 过滤掉不支持的参数
+        gat_config = self.config['gat'].copy()
+        supported_params = ['hidden_channels', 'gnn_layers', 'heads', 'output_dim', 'dropout']
+        filtered_gat_config = {k: v for k, v in gat_config.items() if k in supported_params}
+
+        encoder = create_hetero_graph_encoder(
+            self.current_hetero_data,
+            **filtered_gat_config
+        ).to(self.device)
+        
+        with torch.no_grad():
+            self.current_node_embeddings, self.current_attention_weights = \
+                encoder.encode_nodes_with_attention(self.current_hetero_data, self.config)
+        
+        # 创建内部环境
+        self.internal_env = PowerGridPartitioningEnv(
+            hetero_data=self.current_hetero_data,
+            node_embeddings=self.current_node_embeddings,
+            num_partitions=self.num_partitions,
+            reward_weights=self.reward_weights,
+            max_steps=self.max_steps,
+            device=self.device,
+            attention_weights=self.current_attention_weights,
+            config=self.config
+        )
+        
+        # 重置内部环境
+        obs_dict, info = self.internal_env.reset(scenario_context=scenario_context)
+        
+        # 将观察转换为numpy数组
+        obs_array = self._dict_obs_to_array(obs_dict)
+        
+        return obs_array, info
+    
+    def step(self, action: int) -> Tuple[np.ndarray, float, bool, bool, Dict[str, Any]]:
+        """
+        执行动作
+        
+        Args:
+            action: 动作ID（离散）
+            
+        Returns:
+            observation: 下一观察
+            reward: 奖励
+            terminated: 是否终止
+            truncated: 是否截断
+            info: 附加信息
+        """
+        # 解码动作
+        node_idx = action // self.num_partitions
+        target_partition = (action % self.num_partitions) + 1  # 分区从1开始
+        
+        # 执行动作
+        obs_dict, reward, terminated, truncated, info = self.internal_env.step(
+            (node_idx, target_partition)
+        )
+        
+        # 转换观察
+        obs_array = self._dict_obs_to_array(obs_dict)
+        
+        return obs_array, reward, terminated, truncated, info
+    
+    def _dict_obs_to_array(self, obs_dict: Dict[str, torch.Tensor]) -> np.ndarray:
+        """
+        将字典形式的观察转换为numpy数组
+        
+        Args:
+            obs_dict: 字典形式的观察
+            
+        Returns:
+            扁平化的numpy数组
+        """
+        obs_parts = []
+        
+        # 添加节点嵌入
+        if 'node_embeddings' in obs_dict:
+            emb = obs_dict['node_embeddings']
+            obs_parts.append(emb.cpu().numpy().flatten())
+        
+        # 添加当前分区
+        if 'current_partition' in obs_dict:
+            partition = obs_dict['current_partition']
+            obs_parts.append(partition.cpu().numpy().flatten())
+        
+        # 添加分区统计
+        if 'partition_stats' in obs_dict:
+            stats = obs_dict['partition_stats']
+            obs_parts.append(stats.cpu().numpy().flatten())
+        
+        # 连接所有部分
+        obs_array = np.concatenate(obs_parts).astype(np.float32)
+        
+        return obs_array
+    
+    def get_action_mask(self) -> np.ndarray:
+        """
+        获取有效动作掩码
+        
+        Returns:
+            布尔掩码，指示哪些动作有效
+        """
+        if self.internal_env is None:
+            return np.ones(self.action_space.n, dtype=bool)
+        
+        # 获取有效动作
+        valid_actions = self.internal_env.action_space.get_valid_actions(
+            self.internal_env.state_manager.current_partition,
+            self.internal_env.state_manager.get_boundary_nodes()
+        )
+        
+        # 创建掩码
+        mask = np.zeros(self.action_space.n, dtype=bool)
+        for node_idx, target_partition in valid_actions:
+            action_id = node_idx * self.num_partitions + (target_partition - 1)
+            mask[action_id] = True
+        
+        return mask
+    
+    def render(self, mode='human'):
+        """渲染环境"""
+        if self.internal_env is not None:
+            return self.internal_env.render(mode)
+    
+    def close(self):
+        """关闭环境"""
+        if self.internal_env is not None:
+            self.internal_env.close()
+    
+    def seed(self, seed=None):
+        """设置随机种子"""
+        if seed is not None:
+            np.random.seed(seed)
+            torch.manual_seed(seed)
+            if self.scenario_generator is not None:
+                self.scenario_generator = ScenarioGenerator(self.base_case, seed, self.config)
+        return [seed]
+
+
+def make_parallel_env(base_case_data: Dict,
+                     config: Dict[str, Any],
+                     num_envs: int = 12,
+                     use_scenario_generator: bool = True) -> gym.vector.VectorEnv:
+    """
+    创建并行向量化环境
+    
+    Args:
+        base_case_data: 基础电网案例数据
+        config: 配置字典
+        num_envs: 并行环境数量
+        use_scenario_generator: 是否使用场景生成器
+        
+    Returns:
+        向量化环境
+    """
+    def make_env(rank: int):
+        def _init():
+            env = PowerGridPartitionGymEnv(
+                base_case_data=base_case_data,
+                config=config,
+                use_scenario_generator=use_scenario_generator,
+                scenario_seed=rank  # 每个环境使用不同的种子
+            )
+            env.seed(rank)
+            return env
+        return _init
+    
+    # 创建环境列表
+    env_fns = [make_env(i) for i in range(num_envs)]
+    
+    # 创建向量化环境
     return gym.vector.AsyncVectorEnv(env_fns) 